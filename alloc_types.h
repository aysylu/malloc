--- conflicted
+++ resolved
@@ -135,25 +135,6 @@
    2048, 2304, 2560, 2816, 
    3072, 3328, 3584, 3840}; 
 
-<<<<<<< HEAD
-// Get small size class of an allocation request
-// Large and HUGE have different handling that
-// comes in before this, so checking for those sizes here
-// is not handy.
-size_t get_small_size_class(size_t real_size) {
-  assert(real_size <= MAX_SMALL_SIZE);
-  // TODO: Replace with binary search, or something... good. 
-  int i;
-  // In ascending size order, look for smallest fit
-  for(i=0; i<=NUM_SMALL_CLASSES-1; i++) {
-    if (real_size <= SMALL_CLASS_CONTAINERS[i]) 
-      return SMALL_CLASS_CONTAINERS[i+1];
-  }
-  return MAX_SMALL_SIZE;
-}
-
-=======
->>>>>>> 0664ade7
 // Some of the bigger small-class sizes really want extra pages
 // for their runs. This reduces fragmentation from rounding up.
 const uint8_t SMALL_CLASS_RUN_PAGE_USAGE[NUM_SMALL_CLASSES] =
@@ -187,11 +168,8 @@
   // Finalizer - once this is heaped
   void finalize_trees();
 
-<<<<<<< HEAD
   // Delegation of check
   int check();
-=======
->>>>>>> 0664ade7
   // Delegation of malloc
   void* malloc();
   // Signal that a run is new or recently unfilled and should be added
@@ -225,11 +203,8 @@
   // themselves require heap. This includes bin construction and trees
   void finalize();
 
-<<<<<<< HEAD
   // Delegated heap consistency checker
   int check();
-=======
->>>>>>> 0664ade7
   // Delegated malloc and free
   void* malloc(size_t size);
   void free(void* ptr);
@@ -243,10 +218,7 @@
   void filled_chunk(node_t* chunk);
   // Grow a normal chunk to take up more space
   size_t grow(arena_chunk_hdr* chunk);
-<<<<<<< HEAD
-=======
   size_t grow_max(arena_chunk_hdr* chunk);
->>>>>>> 0664ade7
 };
 
 /****************
@@ -268,11 +240,6 @@
   node_t chunk_tree_node; // Allows this to be part of an rbtree of runs for small/large assignments
   arena_hdr* parent; // Ptr to Arena
   size_t num_pages_available;
-<<<<<<< HEAD
-  tree_t dirty_page_runs; // For dirty *whole pages*
-  arena_bin bin_headers[NUM_SMALL_CLASSES]; // Store run metadata
-=======
->>>>>>> 0664ade7
   size_t num_pages_allocated; // INITIAL_CHUNK_SIZE <= this <= FINAL_CHUNK_SIZE
                               // ...but don't forget the first page is the header
   // TODO: This tree is currently unused
@@ -283,12 +250,9 @@
   arena_chunk_hdr(arena_hdr* _parent);
   void finalize_trees();
 
-<<<<<<< HEAD
-=======
   // It can't malloc directly, but it does have free responsibilities
   void free(void* ptr);
 
->>>>>>> 0664ade7
   // Converter routines between page index and page address
   inline byte* get_page_location(size_t page_no);
   inline size_t get_page_index(byte* page_addr);
@@ -319,11 +283,8 @@
   void finalize();
   // Delegated malloc
   void* malloc();
-<<<<<<< HEAD
-=======
   // Delegated free
   void free(void* ptr);
->>>>>>> 0664ade7
 };
 
 /**************
