--- conflicted
+++ resolved
@@ -769,41 +769,6 @@
   tree_new(&available_runs);
 }
 
-<<<<<<< HEAD
-// Delegated check
-int arena_bin::check() {
-  // Check that arena_hdr address is aligned -- this should never fail
-  if (!IS_ALIGNED(parent)) {
-    printf("Arena_hdr is not aligned\n");
-    return -1;
-  }
-
-  // Check that current_run address is aligned -- this should never fail
-  if (!IS_ALIGNED(current_run)) {
-    printf("Current run is not aligned\n");
-    return -1;
-  }
-
-  // Check that object_size is aligned -- this should never fail
-  if (!IS_ALIGNED(object_size)) {
-    printf("Object size is not aligned\n");
-    return -1;
-  }
-
-  // Verify that run_length is aligned -- this should never fail
-  if (!IS_ALIGNED(run_length)) {
-    printf("Run length is not aligned\n");
-    return -1;
-  }
-
-  //TODO: walk the rbtree using tree_next to check all available_runs
-  if (current_run != NULL) { 
-    return current_run->check();
-  }
-}
-
-=======
->>>>>>> 014ed014
 // Delegated malloc. Sorry, you're it - you're going to have to figure it out.
 void* arena_bin::malloc() {
   PRINT_TRACE(" Entering malloc at the arena_bin level.\n");
@@ -827,7 +792,7 @@
 	if (new_address != NULL) {
 	  // A new small run has been allocated for us. Move along.
 	  PRINT_TRACE("   ...succeeded, at %p.\n", new_address);
-	  current_run = (small_run_hdr*)((size_t *)new_address);
+	  current_run = (small_run_hdr*)new_address;
 	  break;
 	}
 	new_chunk = tree_next(&parent->normal_chunks, new_chunk);
