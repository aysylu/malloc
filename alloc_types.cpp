// See alloc_types.h for thorough documentation on classes and structure.
#include <algorithm>
#include <stdio.h> // The most useful debugger
#include <stdlib.h>
#include "alloc_types.h"
#include "assert.h"
#include "memlib.h" // Useful debugger

/*********************
 * Utility Functions *
 *********************/

// Get small size class of an allocation request
// Large and HUGE have different handling that
// comes in before this, so checking for those sizes here
// is not handy.

size_t get_small_size_class(size_t real_size) {
  assert(real_size <= MAX_SMALL_SIZE);
  // TODO: Replace with binary search, or something... good. 
  int i;
  // In ascending size order, look for smallest fit
  for(i=0; i<NUM_SMALL_CLASSES; i++) {
    if (real_size <= SMALL_CLASS_SIZES[i]) {
      return (i);
      // We don't want the size - we want the bin!
    }
  }
  // PANIC! This doesn't actually fit in a small container!
  assert(0); // Nothing to check here - we *did* screw up.
  return MAX_SIZE_T;
}

// Get how many chunks are necessary for a HUGE allocation request
size_t get_num_chunks(size_t huge_allocation) {
  int num_chunks = 1;
  // There's a clear max size for a single data chunk, but we need
  // to account for the size of the header, too.
  if (huge_allocation > MAX_SINGLE_CHUNK) {
    num_chunks++;
    huge_allocation -= MAX_SINGLE_CHUNK;
  }
  // ...but after the first time there's no header
  num_chunks += (huge_allocation-1) / FINAL_CHUNK_SIZE;
  return num_chunks;
}

// Get how many chunks are necessary for a Large allocation request
size_t get_num_pages(size_t large_allocation) {
  int num_pages = 1;
  if (large_allocation > MAX_SINGLE_PAGE) {
    num_pages++;
    large_allocation -= MAX_SINGLE_PAGE;
  }
  // ...but after the first time there's no header
  num_pages += (large_allocation-1) / PAGE_SIZE;
  return num_pages;
}

/*********
 * Arena *
 *********/

arena_hdr::arena_hdr() {
  free_list = NULL; // No free list initially

  // We really can't do anything else until we're on the heap.
  // It's hard to give children a pointer to us otherwise.

  // That chunk has normal metadata for small/large assignments,
  // so we should put it in our tree. Again, node_t <-> any header type
  /// ...but we can't do this while we're still on the stack!
}

// Called the moment we're allowed to work with the heap!
void arena_hdr::finalize() {
  // Now we have our final address, so we can initialize bins
  int ii;
  for (ii = 0 ; ii < NUM_SMALL_CLASSES ; ii++) {
    bin_headers[ii] = arena_bin(this, (size_t)SMALL_CLASS_SIZES[ii], 
				(size_t)SMALL_CLASS_RUN_PAGE_USAGE[ii]);
    bin_headers[ii].finalize_trees();
  }
  // Also create and initialize a chunk. We can find its address.
  assert((mem_heap_lo() <= this) && (this <= mem_heap_hi()));
  arena_chunk_hdr* new_address = (arena_chunk_hdr*)((byte*)this + ARENA_HDR_SIZE);
  arena_chunk_hdr foo = arena_chunk_hdr(this);
  assert((mem_heap_lo() <= new_address) && (new_address <= mem_heap_hi()));
  *new_address = foo;
  // Take note that this, our first chunk, is the deepest chunk assigned.
  deepest = (size_t*)new_address;
  tree_new(&normal_chunks);
}

<<<<<<< HEAD
=======
void arena_hdr::insert_chunk(node_t* chunk) {
  assert((mem_heap_lo() <= chunk) && (chunk <= mem_heap_hi()));
  assert((mem_heap_lo() <= &normal_chunks) && (&normal_chunks <= mem_heap_hi()));
  PRINT_TRACE("Inserting a chunk into a tree; did you know that?\n");
  assert(tree_search(&normal_chunks, chunk) == NULL);
  tree_insert(&(normal_chunks), chunk);
}

// We need more space. We've got no chunks to expand. Let's try this.
arena_chunk_hdr* arena_hdr::add_normal_chunk() {
  arena_chunk_hdr* new_chunk = (arena_chunk_hdr*)mem_sbrk(INITIAL_CHUNK_SIZE);
  *new_chunk = arena_chunk_hdr(this);
  deepest = (size_t*)new_chunk; // Take note that this is now the deepst chunk
  insert_chunk((node_t*) new_chunk); // Also, it's new and has space in it
  return new_chunk;
}

// Delegated heap consistency checker. Check yourself, then delegate further
  /*
   * This checks that our arena is well-formed
   * returns 0 iff your heap is consistent
   * return -1 otherwise
   */
  int arena_hdr::check() {

    // Check whether deepest is within heap bounds
    if (deepest < mem_heap_lo() || deepest > mem_heap_hi()) {
      printf("The deepest chunk or huge run we allocated is not within heap bounds\n");
      return -1;
    }

    // Check whether free_list is within bounds
    if ((free_list != NULL) && (free_list < mem_heap_lo() || free_list > mem_heap_hi())) {
      printf("The free_list pointer points to memory outside of heap bounds: free_list=%p, mem_heap_lo = %p, mem_heap_hi=%p\n", free_list, mem_heap_lo(), mem_heap_hi());
      return -1;
    }

    // Check whether deepest element address is aligned
    if (!IS_ALIGNED(deepest)) {
      printf("The deepest chunk or huge run is not aligned\n");
      return -1;
    }

    // Verify that all chunks in a free_list are actually free
    /*
     * We don't actually check for this, since a chunk is put into free_list
     * iff and as soon as it has been deallocated
     */

    //TODO: walk the rbtree using tree_next to check chunks
    
    // Delegate the rest of the check to arena_bin
    int result = 0;
    for (int i = 0; i < NUM_SMALL_CLASSES; i++) {
      result = bin_headers[i].check();
      if (result != 0)
        break;
    }
    return result;
  }



>>>>>>> 31d26709
// Delegated malloc. Malloc if it's your responsibility, or delegate further.
void* arena_hdr::malloc(size_t size) {
  // Two cases we care about: HUGE allocations and Small allocations.
  // For the former, we do this ourselves.
  // For the latter, we delegate to our bins.
  PRINT_TRACE("Entering malloc at the arena level for (%zu).\n", size);
  if (size > MAX_LARGE_SIZE) {

    // ** Use Huge Mode **

    PRINT_TRACE(" Using a HUGE allocation.\n");
    size_t num_chunks = get_num_chunks(size);
    PRINT_TRACE(" Number of chunks is %lu\n", num_chunks);
    if (free_list != NULL) {
      // TODO: Try to pull something from the free list
      // TODO: We currently don't have a free list for chunks
      // Later we'll have a structure that coalesces chunks
      // and uses them to allocate huge objects
      PRINT_TRACE(" The free list has some space; try to pull something from the free list");
    }
    // Uh-oh. The free list couldn't help us. This needs a *new chunk*.
    // Arena is going to demand new space on the heap! Single thread, everything fine.
    PRINT_TRACE(" Creating a new chunk for this allocation.\n");
    // A point of care: It may be the case that we have an ungrown arena chunk
    // on top right now. We need to align the new chunk on top of that.
    if ((byte*)mem_heap_hi() + 1 - (byte*)mem_heap_lo() - ARENA_HDR_SIZE % FINAL_CHUNK_SIZE) {
      // Allocate heap up to the next chunk boundary. If we got here, this is a small run.
      grow_max((arena_chunk_hdr*)deepest);
    }
    void* new_heap = mem_sbrk(num_chunks * FINAL_CHUNK_SIZE);
    PRINT_TRACE(" Increased the heap by %lu\n", num_chunks * FINAL_CHUNK_SIZE);
    assert(new_heap != NULL);
    // Write a new huge_run_hdr into the new space.
    *(huge_run_hdr*)new_heap = huge_run_hdr(size, num_chunks);
    // Take note of the deepst object assigned
    deepest = (size_t*)new_heap;
    // OK, header in place - let's give them back the pointer, skipping the header
    void* new_address = ((byte*) new_heap + HUGE_RUN_HDR_SIZE);
    PRINT_TRACE(" ...succeeded, at %p.\n", new_address);
    return (void*) (new_address);

  } else if (size <= MAX_SMALL_SIZE) {

    // ** Use Small Mode **

    PRINT_TRACE(" Using a small allocation.\n");
    // Make sure our sizer is working properly.
    assert (get_small_size_class(size) != MAX_SIZE_T);
    // Now make a bin do the work
    // Note - the bin no longer cares about the size.
    PRINT_TRACE(" ...delegating to bin %zu (%d).\n", get_small_size_class(size), SMALL_CLASS_SIZES[get_small_size_class(size)]);
    size_t bin_index = get_small_size_class(size);
    return bin_headers[bin_index].malloc();
  } else {

    // ** Use Large Mode **

    PRINT_TRACE(" Using a Large allocation.\n");
    // We need to ask chunks to try to fit this thing.
    // Fortunately, that is *probably* just a tree lookup.
    node_t* lowest_normal_chunk = tree_first(&normal_chunks);
    size_t consec_pages = get_num_pages(size);
    byte* new_address;
    while (lowest_normal_chunk != NULL) {
      PRINT_TRACE(" ...asking chunk %p to fit %zu pages...\n", lowest_normal_chunk, consec_pages);
      new_address = (byte*)((arena_chunk_hdr*)(lowest_normal_chunk))->fit_large_run(consec_pages);
	if (new_address != NULL) {
	  // Got one! Bookkeeping has been done already
	  PRINT_TRACE(" ...succeeded, at %p.\n", new_address);
	  return new_address;
	}
      lowest_normal_chunk = tree_next(&normal_chunks, lowest_normal_chunk);
    }
    PRINT_TRACE(" ...couldn't find any space, so we need a new chunk.\n");
    // Allocate and prepare a new chunk
    arena_chunk_hdr* new_chunk = add_normal_chunk();
    // A new chunk *will* have space for a Large allocation
    return new_chunk->fit_large_run(consec_pages);
  }
}

// Delegated free
void arena_hdr::free(void* ptr) {
  // Determine if this is a HUGE allocation. We know if this is a HUGE allocation if it's
  // on a chunk boundary.
  // First, get the distance from the end of the header (ptr - this)
  // Then, subtract the arena metadata offset (ARENA_HDR_SIZE)
  // If that falls on the first page of a multiple of FINAL_CHUNK_SIZE we are in business.
  
  size_t header_offset = ((byte*)ptr - (byte*)this - ARENA_HDR_SIZE);

  if (header_offset % FINAL_CHUNK_SIZE <= PAGE_SIZE ) {
    PRINT_TRACE("Deallocating a HUGE chunk at %p.\n", ptr);
    // We know by computation this lies on a HUGE chunk boundary and
    // is a HUGE allocation
    // Find HUGE allocation header
    huge_run_hdr* header = (huge_run_hdr*)(((byte*)(ptr)) - HUGE_RUN_HDR_SIZE);
    PRINT_TRACE(" Header data located at %p.\n", header);
    // OK, now we can get freeing! Iteratively add freed chunks to the free list
    // We keep the free list sorted for contiguity checks. 
    // Assemble the free list links
    PRINT_TRACE(" Writing %zu internal headers.\n", (header->num_chunks -1));
    int ii;
    for (ii = 0 ; ii < (header->num_chunks - 1) ; ii++) {
      // Write the address of the next free chunk at the top of this free chunk
      // ...by casting as a pointer to a pointer, and writing a pointer to it
      PRINT_TRACE("  ...at %p, linking %p...\n", ((byte*)(header)) + FINAL_CHUNK_SIZE * ii, (size_t*)((byte*)(header) + FINAL_CHUNK_SIZE * (ii+1)));
      *(size_t**)(((byte*)(header)) + FINAL_CHUNK_SIZE * ii) = (size_t*)((byte*)(header) + FINAL_CHUNK_SIZE * (ii+1));
    }

    // Also, save the first link target and last link site to help us
    // The first chunk link address is just the header
    size_t** last_chunk_link_site = (size_t**)(((byte*)(header)) + FINAL_CHUNK_SIZE * ii);
    
    if (free_list == NULL) {
      PRINT_TRACE(" Creating a chunk free list.\n");
      // Attach out segment to the free list
      free_list = (size_t*)header;
      *last_chunk_link_site = NULL;
    } else {
      PRINT_TRACE(" Hey, we already have a free list!\n");
      size_t * curr = *(size_t**)free_list;
      size_t * prev = free_list;
      PRINT_TRACE(" Recursing free list...\n");

      while ((curr != NULL) && (curr < (size_t*)header)) {
	prev = curr;
	curr = (size_t *) *curr;
      }

      *(size_t **)(prev) = (size_t *)header;
      *(size_t **)last_chunk_link_site = (size_t *)(curr);
    }
  } else {
    PRINT_TRACE("I saw a header_offset of %zu, so I'm asking a chunk to free.\n", header_offset);
    // Which chunk is this in? Try using header_offset / FINAL_CHUNK_SIZE to index
    arena_chunk_hdr* owning_chunk = (arena_chunk_hdr*)((byte*)this + ARENA_HDR_SIZE + (header_offset/FINAL_CHUNK_SIZE)*FINAL_CHUNK_SIZE);
    PRINT_TRACE("...I think chunk %p (%zu chunks forward) will do.\n", owning_chunk, header_offset/FINAL_CHUNK_SIZE);
    // Delegate!
    owning_chunk->free(ptr);
  }
}

// realloc needs to know how big something is. This will tell you.
size_t arena_hdr::size_of_alloc(void* ptr) {

  size_t header_offset = ((byte*)ptr - (byte*)this - ARENA_HDR_SIZE);

  if (header_offset % FINAL_CHUNK_SIZE <= PAGE_SIZE) {
    // This allocation is HUGE
    huge_run_hdr* header = (huge_run_hdr*)(((byte*)ptr) - HUGE_RUN_HDR_SIZE);
    // The size is the number of pages spanned, minus header size
    return (header->num_chunks * FINAL_CHUNK_SIZE - HUGE_RUN_HDR_SIZE);
    // Note: Copying bricks of memory is ~fast, so we have no need to store
    // and track the actual size.
  } else {
    // Large or small
    arena_chunk_hdr* owning_chunk = (arena_chunk_hdr*)((byte*)this + ARENA_HDR_SIZE + (header_offset/FINAL_CHUNK_SIZE)*FINAL_CHUNK_SIZE);
    // Delegation is a beautiful thing
    return owning_chunk->size_of_alloc(ptr);
  }

}

// We need more space. We've got no chunks to expand. Let's try this.
arena_chunk_hdr* arena_hdr::add_normal_chunk() {
  // We know we've currently got heap up to a chunk limit - if we didn't,
  // we would have grown a small chunk.
  arena_chunk_hdr* new_chunk = (arena_chunk_hdr*)mem_sbrk(INITIAL_CHUNK_SIZE);
  *new_chunk = arena_chunk_hdr(this);
  deepest = (size_t*)new_chunk; // Take note that this is now the deepst chunk
  insert_chunk((node_t*) new_chunk); // Also, it's new and has space in it
  return new_chunk;
}

void arena_hdr::insert_chunk(node_t* chunk) {
  assert((mem_heap_lo() <= chunk) && (chunk <= mem_heap_hi()));
  assert((mem_heap_lo() <= &normal_chunks) && (&normal_chunks <= mem_heap_hi()));
  PRINT_TRACE("Inserting a chunk into a tree; did you know that?\n");
  assert(tree_search(&normal_chunks, chunk) == NULL);
  tree_insert(&(normal_chunks), chunk);
}

// Find a chunk that has a free page for a small run
arena_chunk_hdr* arena_hdr::retrieve_normal_chunk() {
  // We're getting corruption of normal_chunks; let's take extra care
  assert((mem_heap_lo() <= &normal_chunks) && (&normal_chunks <= mem_heap_hi()));
  node_t* avail_chunk = tree_first(&normal_chunks);
  if (avail_chunk != NULL) {
    // OK, we found one, simply give it back
    return (arena_chunk_hdr*)avail_chunk;
  } else {
    // OK, the whole chunk is full, and we need a new chunk
    // This shouldn't happen often
    // Arena is going to increase the size of the heap!
    return add_normal_chunk();
  }
};

// A chunk is full. Drop it.
void arena_hdr::filled_chunk(node_t* filled) {
  // Removing something not in the tree is bad!
  assert(tree_search(&normal_chunks, filled) != NULL);
  tree_remove(&normal_chunks, filled);
}

// Tell a chunk how many pages it is allowed to be, knowing that it has
// requested more pages.
size_t arena_hdr::grow(arena_chunk_hdr* chunk) {
  if ((size_t*)chunk == deepest) {
    PRINT_TRACE("Growing the deepest chunk.\n");
    assert(chunk->num_pages_allocated * 2 <= FINAL_CHUNK_PAGES);
    // We have open VM ahead of us
    mem_sbrk(chunk->num_pages_allocated * PAGE_SIZE);
    return chunk->num_pages_allocated * 2;
  } else {
    PRINT_TRACE("Fully inflating a chunk that's not the deepest.\n");
    // Something's already ahead of you! Grow, grow!
    return FINAL_CHUNK_PAGES;
  }
}

// You know, for a fact, that you want a chunk grown to max size
size_t arena_hdr::grow_max(arena_chunk_hdr* chunk) {
  if ((size_t*)chunk == deepest) {
    PRINT_TRACE("Maxing out a chunk!\n");
    mem_sbrk((FINAL_CHUNK_PAGES - chunk->num_pages_allocated) * PAGE_SIZE);
    return FINAL_CHUNK_PAGES;
  } else {
    // grow(chunk) will inflate this anyway
    return grow(chunk);
  }
}

/**********************
 * Arena Chunk Header *
 **********************/

arena_chunk_hdr::arena_chunk_hdr(arena_hdr* _parent) {
  parent = _parent;
  num_pages_allocated = INITIAL_CHUNK_PAGES;
  num_pages_available = num_pages_allocated-1; // The header consumes one page
  // Initialize the page map
  memset(&page_map, FREE, (sizeof(uint8_t) * (FINAL_CHUNK_PAGES)));
  page_map[0] = HEADER;

}

void arena_chunk_hdr::finalize_trees() {
  tree_new(&clean_page_runs);
}

// An arena has told us this memory belongs to us. Free it.
void arena_chunk_hdr::free(void* ptr) {
  size_t bin = get_page_index((byte*)ptr);
  PRINT_TRACE("  arena_chunk_hdr has located a pointer into bin %zu (%d).\n", bin, page_map[bin]);
  assert((page_map[bin] == SMALL_RUN_HEADER) || 
	 (page_map[bin] == SMALL_RUN_FRAGMENT) ||
	 (page_map[bin] == LARGE_RUN_HEADER));
  if (page_map[bin] == LARGE_RUN_HEADER) {
    size_t num_pages = ((large_run_hdr*)get_page_location(bin))->num_pages;
    int ii;
    for(ii = 0 ; ii < num_pages ; ii++) {
      page_map[bin + ii] = FREE;
      // TODO: OPT: Treed page run management
    }
    // Note that cells have been returned for rapid bookkeeping
    if ((num_pages_available == 0) && (num_pages_allocated == FINAL_CHUNK_PAGES)) {
      // We're about to stop being full
      PRINT_TRACE("Inserting a chunk into normal chunks.\n");
      assert(tree_search(&(parent->normal_chunks), (node_t*)this) == NULL);
      tree_insert(&(parent->normal_chunks), (node_t*)this);
    }
    num_pages_available += num_pages;
  } else if (page_map[bin] == SMALL_RUN_HEADER) {
    // It's a small header - delegate!
    ((small_run_hdr*)get_page_location(bin))->free(ptr);
  } else {
    // Oops. They want something in the middle of a multi-page small run.
    // You'll need to find the appropriate control structure.
    while (page_map[bin] == SMALL_RUN_FRAGMENT) {
      bin--;
    }
    assert(page_map[bin] == SMALL_RUN_HEADER);
    ((small_run_hdr*)get_page_location(bin))->free(ptr);
  }
}

// Given a pointer, determine its allocation size.
// e.g. used by realloc to find size of pointer being freed
size_t arena_chunk_hdr::size_of_alloc(void* ptr) {
  size_t bin = get_page_index((byte*)ptr);
  // Mostly the same rules as free
  assert((page_map[bin] == SMALL_RUN_HEADER) || 
	 (page_map[bin] == SMALL_RUN_FRAGMENT) ||
	 (page_map[bin] == LARGE_RUN_HEADER));
  if (page_map[bin] == LARGE_RUN_HEADER) {
    /// Allocation size calculable from large_run_hdr
    size_t num_pages = ((large_run_hdr*)get_page_location(bin))->num_pages;
    return (num_pages * PAGE_SIZE);
  } else if (page_map[bin] == SMALL_RUN_HEADER) {
    // Allocation size readable from header
    return ((small_run_hdr*)get_page_location(bin))->parent->object_size;
  } else { // fragment, then
    // *Find* the header and read the size
    while (page_map[bin] == SMALL_RUN_FRAGMENT) {
      bin--;
    }
    assert(page_map[bin] == SMALL_RUN_HEADER);
    return ((small_run_hdr*)get_page_location(bin))->parent->object_size;
  }
}

// TODO: OPT: Replace all this with tree management in clean_page_runs
// Can coalesce there. Or really, make this anything less painful than linear search

// You have free pages. Do you have consec_pages in a row? Make a large run there.
void* arena_chunk_hdr::fit_large_run(size_t consec_pages) {
  PRINT_TRACE("  Trying to fit into chunk %p, which has %zu free pages (%zu total).\n", this, num_pages_available, num_pages_allocated);

  // Three segments - 
  // 1. If you have enough free pages, try to fit
  // 2. Try to grow
  // 3. If you're *sure* you grew enough to fit, fit.

  // ** 1. If you have enough free pages, the attempt can be made **
  if (consec_pages <= num_pages_available) {
    PRINT_TRACE("   Making fit attempt, at least.\n");
    int consec = 0;
    int ii;
    for (ii = 1 ; ii < num_pages_allocated ; ii++) {
      if (page_map[ii] == FREE) {
	consec++;
	if (consec == consec_pages) {
	  // We've found space for a large run. Make it so.
	  int start_point = ii + 1 - consec;
	  PRINT_TRACE("  We've found consecutive slots for the large allocation.\n");
	  PRINT_TRACE("  %zu of them, starting at %d (%p)\n", consec_pages, start_point, get_page_location(start_point));
	  page_map[start_point] = LARGE_RUN_HEADER;
	  int jj;
	  for (jj = 1 ; jj < consec_pages ; jj++) {
	    page_map[start_point + jj] = LARGE_RUN_FRAGMENT;
	  }
	  byte* new_address = get_page_location(start_point);
	  *(large_run_hdr*)new_address = large_run_hdr(consec_pages);
	  num_pages_available -= consec_pages;
	  if ((num_pages_available == 0) && (num_pages_allocated == FINAL_CHUNK_PAGES)) {
	    PRINT_TRACE("--Chunk is definitely full--\n");
	    assert(tree_search(&(parent->normal_chunks), (node_t*)this) != NULL);
	    tree_remove(&(parent->normal_chunks), (node_t*)this);
	  }
	  // This returns the *address* for use.
	  return (new_address + LARGE_RUN_HDR_SIZE);
	}
      } else {
	consec = 0;
      }
    }
  }

  // ** 2. Try to grow **
  if ((FINAL_CHUNK_PAGES - num_pages_allocated) > consec_pages) {
    // We've determined growing can work. Note: If there are no small runs, growing MAY work,
    // but you are on dangerous ground there.
    PRINT_TRACE("  Growing chunk for large run.\n");
    PRINT_TRACE("  We need %zu pages, and are currently %zu big.\n", consec_pages, num_pages_allocated);
    size_t old_allocation = num_pages_allocated;
    // Grow generously
    while ((num_pages_allocated - old_allocation) < consec_pages) {
      num_pages_allocated = parent->grow(this);
      PRINT_TRACE("  ...%zu big...\n", num_pages_allocated);
    }
    num_pages_available += (num_pages_allocated - old_allocation);

    // ** 3. Definitely fit **

    // At this point, we know perfectly well the *first* N new pages are open
    // ...but maybe a few more, too.
    int ii, jj;
    size_t start_point = 1; // 0 contains header data, so you're not using that!
    for (ii = old_allocation ; ii > 0 ; ii--) {
      PRINT_TRACE("   Backwalking page %d looking for end-of-free...\n", ii);
      if (page_map[ii] != FREE) {
	PRINT_TRACE("   ...but it's safe to start at page %d.\n", ii+1);
	start_point = ii+1;
	break;
      }
    }
    page_map[start_point] = LARGE_RUN_HEADER;
    for (jj = 1 ; jj < consec_pages ; jj++) {
      page_map[start_point + jj] = LARGE_RUN_FRAGMENT;
    }
    byte* new_address = get_page_location(start_point);
    // TREE OK HERE
    *(large_run_hdr*)new_address = large_run_hdr(consec_pages);
    // TREE HOSED HERE
    num_pages_available -= consec_pages;
    if ((num_pages_available == 0) && (num_pages_allocated == FINAL_CHUNK_PAGES)) {
      PRINT_TRACE("--Chunk is definitely full--\n");
      assert(tree_search(&(parent->normal_chunks), (node_t*)this) != NULL);
      tree_remove(&(parent->normal_chunks), (node_t*)this);
    }
    return (new_address + LARGE_RUN_HDR_SIZE);

  } else {
    PRINT_TRACE("  ...but this chunk can't fit it even by growing (currently %zu pages).\n", this->num_pages_allocated);
    return NULL;
  }
}

// You have free pages. Someone needs a small run. Go for it.
small_run_hdr* arena_chunk_hdr::carve_small_run(arena_bin* owner) {
  PRINT_TRACE("  Entering small run carver to allocate %zu consecutive pages.\n", owner->run_length / PAGE_SIZE);
  PRINT_TRACE("   Before allocating, we have %zu pages left.\n", num_pages_available);

  size_t consec_pages = owner->run_length / PAGE_SIZE;

  if (consec_pages < num_pages_available) {
    // We can at least try to fit
    
    // Crawl the page map, looking for a place to fit
    // TODO: Use a tree implementation instead
    int consec = 0;
    int ii;
    for (ii = num_pages_allocated-1 ; ii >= 0 ; ii--) {
      if (page_map[ii] == FREE) {
	consec++;
	if (consec == consec_pages) {
	  PRINT_TRACE("   We've found consecutive slots for the small allocation.\n");
	  PRINT_TRACE("  %zu of them, starting at %d (%p)\n", consec_pages, ii, get_page_location(ii));
	  small_run_hdr* new_page = (small_run_hdr*)get_page_location(ii);
	  PRINT_TRACE("   Installing new small run at %p.\n", new_page);
	  *new_page = small_run_hdr(owner);
	  new_page->finalize();
	  page_map[ii] = SMALL_RUN_HEADER;
	  
	  int jj; 
	  for (jj = 1 ; jj < consec_pages ; jj++) {
	    page_map[ii+jj] = SMALL_RUN_FRAGMENT;
	  }
	  // Let's finish the construction properly by making it available
	  // to the owner of bins of that size
	  owner->run_available((node_t*) new_page);
	  num_pages_available -= consec_pages;
	  // This returns the *run* for use.
	  return new_page;
	}
      } else {
	consec = 0;
      }
    }
  }

  // Well, that didn't help. How about growing? Does that help?
  if ((FINAL_CHUNK_PAGES - num_pages_allocated) > consec_pages) {
    PRINT_TRACE("   Growing chunk for small run.\n");
    size_t old_allocation = num_pages_allocated;
    while ((num_pages_allocated - old_allocation) < consec_pages) {
      num_pages_allocated = parent->grow(this);
      PRINT_TRACE("  ...%zu big...\n", num_pages_allocated);
    }
    num_pages_available = (num_pages_allocated - old_allocation);

    // At this point, we know perfectly well the last N pages are fair game
    int ii = num_pages_allocated - consec_pages, jj; // Imagine a +1, -1 there
    page_map[ii] = SMALL_RUN_HEADER;
    for (jj = 1 ; jj < consec_pages ; jj++) {
      page_map[ii+jj] = SMALL_RUN_FRAGMENT;
    }
    small_run_hdr* new_page = (small_run_hdr*)get_page_location(ii);
    *new_page = small_run_hdr(owner);
    new_page->finalize();
    owner->run_available((node_t*) new_page);
    num_pages_available -= consec_pages;
    return new_page;

  } else {
    PRINT_TRACE("   Even a grown chunk won't fit this; try somewhere else.\n");
    return NULL;
  }
  
  // Sorry, friend. You'll have to go somewhere else.
  return NULL;  
}

// Conversion routines 

inline byte* arena_chunk_hdr::get_page_location(size_t page_no) {
  return ((byte*)this + (page_no * PAGE_SIZE));
}

inline size_t arena_chunk_hdr::get_page_index(byte* page_addr) {
  return (page_addr - (byte*)this) / PAGE_SIZE;
}


/*************
 * Arena Bin *
 *************/

// Decoy constructor used to help with list initialization
arena_bin::arena_bin() {
  current_run = NULL; // ...we're at least going to be safe about pointers.
};

// Proper constructor
arena_bin::arena_bin(arena_hdr* _parent, size_t _object_size, size_t num_pages) {
  parent = _parent;
  current_run = NULL;
  object_size = _object_size;
  run_length = PAGE_SIZE * num_pages; // TODO: Assign multiple pages to runs of larger objects
  available_registrations = (run_length - SMALL_RUN_HDR_SIZE) / object_size;
}

void arena_bin::finalize_trees() {
  tree_new(&available_runs);
}

// Delegated check
int arena_bin::check() {
  // Check that arena_hdr address is aligned -- this should never fail
  if (!IS_ALIGNED(parent)) {
    printf("Arena_hdr is not aligned\n");
    return -1;
  }

  // Check that current_run address is aligned -- this should never fail
  if (!IS_ALIGNED(current_run)) {
    printf("Current run is not aligned\n");
    return -1;
  }

  // Check that object_size is aligned -- this should never fail
  if (!IS_ALIGNED(object_size)) {
    printf("Object size is not aligned\n");
    return -1;
  }

  // Verify that run_length is aligned -- this should never fail
  if (!IS_ALIGNED(run_length)) {
    printf("Run length is not aligned\n");
    return -1;
  }

  //TODO: walk the rbtree using tree_next to check all available_runs
   
  return current_run->check();
}

// Delegated malloc. Sorry, you're it - you're going to have to figure it out.
void* arena_bin::malloc() {
  PRINT_TRACE(" Entering malloc at the arena_bin level.\n");
  // If we have a current run, we can ask it to malloc. But otherwise...
  if (current_run == NULL) {
    PRINT_TRACE("  No current run; choosing from tree.\n");
    // All right, let's get a chunk from the tree then!
    node_t* new_run = tree_first(&available_runs);
    if (new_run != NULL) {
      PRINT_TRACE("  ...got a run from the tree (%p).\n", new_run);
      current_run = (small_run_hdr*)new_run;
    } else {
      // Get a chunk from our parent
      PRINT_TRACE("  No good, we need a chunk from a parent.\n");
      node_t* new_chunk; 
      byte* new_address;
      new_chunk = tree_first(&parent->normal_chunks);
      while (new_chunk != NULL) {
	PRINT_TRACE("  ...asking chunk %p to fit %zu pages...\n", new_chunk, run_length/PAGE_SIZE);
	new_address = (byte*)(((arena_chunk_hdr*)(new_chunk))->carve_small_run(this));
	if (new_address != NULL) {
	  // A new small run has been allocated for us. Move along.
	  PRINT_TRACE("   ...succeeded, at %p.\n", new_address);
	  current_run = (small_run_hdr*)new_address;
	  break;
	}
	new_chunk = tree_next(&parent->normal_chunks, new_chunk);
      }
      if (new_address == NULL) {
	PRINT_TRACE("  Argh! There's not a single chunk we can work with.\n");
	// More space! Parent, take care of it.
	new_chunk = (node_t*)parent->add_normal_chunk();
	current_run = ((arena_chunk_hdr*)new_chunk)->carve_small_run(this);
      }
    }
  } else {
    PRINT_TRACE("  We're just going to use the current run at %p.\n", current_run);
  }
  assert(current_run != NULL);
  PRINT_TRACE("  Assigning this allocation to the run at %p.\n", current_run);
  PRINT_TRACE("  ...which is serving objects of size %zu.\n", current_run->parent->object_size);
  // We're set up either way, so now we can just have the run malloc
  return current_run->malloc(); 
}

void arena_bin::run_available(node_t* avail_run) {
  // Make sure we don't somehow have a duplicate entry
  assert(tree_search(&available_runs, avail_run) == NULL);
  tree_insert(&available_runs, avail_run);
}

// Note that a run is full and should not be considered for runs.
void arena_bin::filled_run(node_t* full_run) {
  // You can only remove a run from a tree if it exists
  assert(tree_search(&available_runs, full_run) != NULL);
  tree_remove(&available_runs, full_run);
  assert(tree_search(&available_runs, full_run) == NULL);
  if (full_run == (node_t*) current_run) { // Not anymore!
    PRINT_TRACE("  ...and it was the current run.\n");
    current_run = NULL;
  } else {
    PRINT_TRACE("  ...but I don't think it was the current run.\n");
  }
}

/*******************
 * Huge Run Header *
 *******************/

huge_run_hdr::huge_run_hdr(size_t _formal_size, size_t _num_chunks) {
  formal_size = _formal_size;
  num_chunks = _num_chunks;
}

/********************
 * Large Run Header *
 ********************/

large_run_hdr::large_run_hdr(size_t _num_pages) {
  // node_t needs no initialization; the node is made
  num_pages = _num_pages;
}


/********************
 * Small Run Header *
 ********************/

small_run_hdr::small_run_hdr(arena_bin* _parent) {
  // node_t needs no initialization; the node is made
  parent = _parent;
  free_list = NULL; // There is no free list
  free_cells = parent->available_registrations;
}

void small_run_hdr::finalize() {
  // The first cell is offset from the header by the header size
  next = (size_t*)((byte*)this + SMALL_RUN_HDR_SIZE);//
}

// Verify that small_run_hdr is well-defined
// Return 0 if well-formed, -1 otherwise
int small_run_hdr::check() {

  //Verify that arena_bin address is aligned
  if (!IS_ALIGNED(parent)) {
    printf("Arena_bin address is not aligned.\n");
    return -1;
  } 
  
  // Check that free_list address is aligned (fcheck only when free_list != NULL)-- this should never fail
  if ((free_list != NULL) && !IS_ALIGNED(free_list)) {
    printf("Free_list address is not aligned\n");
    return -1;
  }

  // Check that address to first *never-allocated* block is aligned
  if (!IS_ALIGNED(next)) {
    printf("The next never-allocated block is not aligned\n");
    return -1;
  }

  //TODO: walk the rbtree to look at other small_run_hdr's?
  return 0;
}

void* small_run_hdr::malloc() {
  PRINT_TRACE("   Entering malloc at the small_run_hdr level (%zu).\n", (parent->object_size));
  PRINT_TRACE("    Before we take one, this run has %zu uses left.\n", free_cells);
  // We *really* shouldn't be asked if we have no free space - this is a cleanup error
  assert(free_cells > 0);
  byte* new_address = NULL; //What we're giving the user
  free_cells--; // We've lost a free cell!

  // If no space left, get us off the tree! We don't want any more allocations
  if (free_cells == 0) {
    // We're also a node_t, so ask the parent to remove us
    PRINT_TRACE("    ...removing filled page from bin.\n");
    parent->filled_run((node_t*)this);
  }

  if (free_list != NULL) {
    PRINT_TRACE("    We're going to take a cell off the free list.\n");
    // Grab the head of the free list
    new_address = (byte*)free_list;
    // Pop it off and chain the free pointer down
    free_list = (size_t*)*free_list;
    // Give the user the space
  } else {
    PRINT_TRACE("    No free list; we're using the 'next' pointer.\n");
    // OK, so we don't have a free list.
    // Get a new cell from the never-used pointer
    new_address = (byte*)next;
    // Bump up the never-used pointer for next time
    next = (size_t*)((byte*)next + parent->object_size);
  }
  PRINT_TRACE("    I got you an address: %p.\n", new_address);
  return (void*) new_address;
}

void small_run_hdr::free(void* ptr) {
  // All right. We need to add this cell to our free list, and write
  // a free list pointer to its address.
  *(size_t**)ptr = free_list; // Item at head of free list is written to this
  free_list = (size_t*)ptr; // free_list pointer bound to this
  free_cells++;
  if (free_cells == 1) {
    // This indicates we were full. We're not anymore, so mark us available.
    parent->run_available((node_t*)this);
  }
}<|MERGE_RESOLUTION|>--- conflicted
+++ resolved
@@ -92,72 +92,52 @@
   tree_new(&normal_chunks);
 }
 
-<<<<<<< HEAD
-=======
-void arena_hdr::insert_chunk(node_t* chunk) {
-  assert((mem_heap_lo() <= chunk) && (chunk <= mem_heap_hi()));
-  assert((mem_heap_lo() <= &normal_chunks) && (&normal_chunks <= mem_heap_hi()));
-  PRINT_TRACE("Inserting a chunk into a tree; did you know that?\n");
-  assert(tree_search(&normal_chunks, chunk) == NULL);
-  tree_insert(&(normal_chunks), chunk);
-}
-
-// We need more space. We've got no chunks to expand. Let's try this.
-arena_chunk_hdr* arena_hdr::add_normal_chunk() {
-  arena_chunk_hdr* new_chunk = (arena_chunk_hdr*)mem_sbrk(INITIAL_CHUNK_SIZE);
-  *new_chunk = arena_chunk_hdr(this);
-  deepest = (size_t*)new_chunk; // Take note that this is now the deepst chunk
-  insert_chunk((node_t*) new_chunk); // Also, it's new and has space in it
-  return new_chunk;
 }
 
 // Delegated heap consistency checker. Check yourself, then delegate further
+/*
+ * This checks that our arena is well-formed
+ * returns 0 iff your heap is consistent
+ * return -1 otherwise
+ */
+int arena_hdr::check() {
+  
+  // Check whether deepest is within heap bounds
+  if (deepest < mem_heap_lo() || deepest > mem_heap_hi()) {
+    printf("The deepest chunk or huge run we allocated is not within heap bounds\n");
+    return -1;
+  }
+  
+  // Check whether free_list is within bounds
+  if ((free_list != NULL) && (free_list < mem_heap_lo() || free_list > mem_heap_hi())) {
+    printf("The free_list pointer points to memory outside of heap bounds: free_list=%p, mem_heap_lo = %p, mem_heap_hi=%p\n", free_list, mem_heap_lo(), mem_heap_hi());
+    return -1;
+  }
+  
+  // Check whether deepest element address is aligned
+  if (!IS_ALIGNED(deepest)) {
+    printf("The deepest chunk or huge run is not aligned\n");
+    return -1;
+  }
+  
+  // Verify that all chunks in a free_list are actually free
   /*
-   * This checks that our arena is well-formed
-   * returns 0 iff your heap is consistent
-   * return -1 otherwise
+   * We don't actually check for this, since a chunk is put into free_list
+   * iff and as soon as it has been deallocated
    */
-  int arena_hdr::check() {
-
-    // Check whether deepest is within heap bounds
-    if (deepest < mem_heap_lo() || deepest > mem_heap_hi()) {
-      printf("The deepest chunk or huge run we allocated is not within heap bounds\n");
-      return -1;
-    }
-
-    // Check whether free_list is within bounds
-    if ((free_list != NULL) && (free_list < mem_heap_lo() || free_list > mem_heap_hi())) {
-      printf("The free_list pointer points to memory outside of heap bounds: free_list=%p, mem_heap_lo = %p, mem_heap_hi=%p\n", free_list, mem_heap_lo(), mem_heap_hi());
-      return -1;
-    }
-
-    // Check whether deepest element address is aligned
-    if (!IS_ALIGNED(deepest)) {
-      printf("The deepest chunk or huge run is not aligned\n");
-      return -1;
-    }
-
-    // Verify that all chunks in a free_list are actually free
-    /*
-     * We don't actually check for this, since a chunk is put into free_list
-     * iff and as soon as it has been deallocated
-     */
-
-    //TODO: walk the rbtree using tree_next to check chunks
-    
-    // Delegate the rest of the check to arena_bin
-    int result = 0;
-    for (int i = 0; i < NUM_SMALL_CLASSES; i++) {
-      result = bin_headers[i].check();
-      if (result != 0)
-        break;
-    }
-    return result;
-  }
-
-
-
->>>>>>> 31d26709
+  
+  //TODO: walk the rbtree using tree_next to check chunks
+  
+  // Delegate the rest of the check to arena_bin
+  int result = 0;
+  for (int i = 0; i < NUM_SMALL_CLASSES; i++) {
+    result = bin_headers[i].check();
+    if (result != 0)
+      break;
+  }
+  return result;
+}
+
 // Delegated malloc. Malloc if it's your responsibility, or delegate further.
 void* arena_hdr::malloc(size_t size) {
   // Two cases we care about: HUGE allocations and Small allocations.
@@ -322,6 +302,24 @@
 
 }
 
+// Find a chunk that has a free page for a small run
+arena_chunk_hdr* arena_hdr::retrieve_normal_chunk() {
+  // We're getting corruption of normal_chunks; let's take extra care
+  assert((mem_heap_lo() <= &normal_chunks) && (&normal_chunks <= mem_heap_hi()));
+  node_t* avail_chunk = tree_first(&normal_chunks);
+  if (avail_chunk != NULL) {
+    // OK, we found one, simply give it back
+    return (arena_chunk_hdr*)avail_chunk;
+  } else {
+    // OK, the whole chunk is full, and we need a new chunk
+    // This shouldn't happen often
+    // Arena is going to increase the size of the heap!
+    return add_normal_chunk();
+  }
+};
+
+
+
 // We need more space. We've got no chunks to expand. Let's try this.
 arena_chunk_hdr* arena_hdr::add_normal_chunk() {
   // We know we've currently got heap up to a chunk limit - if we didn't,
@@ -340,22 +338,6 @@
   assert(tree_search(&normal_chunks, chunk) == NULL);
   tree_insert(&(normal_chunks), chunk);
 }
-
-// Find a chunk that has a free page for a small run
-arena_chunk_hdr* arena_hdr::retrieve_normal_chunk() {
-  // We're getting corruption of normal_chunks; let's take extra care
-  assert((mem_heap_lo() <= &normal_chunks) && (&normal_chunks <= mem_heap_hi()));
-  node_t* avail_chunk = tree_first(&normal_chunks);
-  if (avail_chunk != NULL) {
-    // OK, we found one, simply give it back
-    return (arena_chunk_hdr*)avail_chunk;
-  } else {
-    // OK, the whole chunk is full, and we need a new chunk
-    // This shouldn't happen often
-    // Arena is going to increase the size of the heap!
-    return add_normal_chunk();
-  }
-};
 
 // A chunk is full. Drop it.
 void arena_hdr::filled_chunk(node_t* filled) {
